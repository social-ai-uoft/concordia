--- conflicted
+++ resolved
@@ -84,45 +84,6 @@
       return self._partial_states[player_name]
 
   def update(self) -> None:
-<<<<<<< HEAD
-    self._state = ''
-    self._partial_states = {name: '' for name in self._player_names}
-    per_player_prompt = {}
-    for player_name in self._player_names:
-      memories = self._memory.retrieve_by_regex(player_name)
-      memories = memories[-self._num_memories_to_retrieve:]
-      prompt = interactive_document.InteractiveDocument(self._model)
-      prompt.statement('Events:\n' + '\n'.join(memories) + '\n')
-      time_now = self._clock_now().strftime('[%d %b %Y %H:%M:%S]')
-      prompt.statement(f'The current time is: {time_now}\n')
-      player_loc = (
-          prompt.open_question(
-              'Given the above events and their time, what is the latest'
-              f' location of {player_name} and what are they doing?',
-              f' Answer from the perspective of a neutral observer.'
-              f' Provide only the latest location of {player_name} and'
-              f' what they are doing.'
-              # answer_prefix=f'{player_name} is ',
-          )
-          + '\n'
-      )
-      per_player_prompt[player_name] = prompt.view().text().splitlines()
-      if self._verbose:
-        print(prompt.view().text())
-
-      # Indent player status outputs.
-      player_state_string = f'  {player_name} is ' + player_loc
-      self._partial_states[player_name] = player_state_string
-      self._state = self._state + player_state_string
-
-    update_log = {
-        'date': self._clock_now(),
-        'state': self._state,
-        'partial states': self._partial_states,
-        'per player prompts': per_player_prompt,
-    }
-    self._history.append(update_log)
-=======
     with self._state_lock:
       if self._last_memory_len == len(self._memory):
         return
@@ -161,5 +122,4 @@
           'partial states': self._partial_states,
           'per player prompts': per_player_prompt,
       }
-      self._history.append(update_log)
->>>>>>> 93710edb
+      self._history.append(update_log)