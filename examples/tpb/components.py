--- conflicted
+++ resolved
@@ -249,7 +249,6 @@
       num_behavs: The number of behaviours to generate.
       clock_now: Callback for the game clock.
       verbose: Whether to print the state."""
-<<<<<<< HEAD
     super().__init__(name=name, model=model, config=config, components=components, 
                      num_memories=num_memories, clock_now=clock_now, verbose=verbose)
     self._num_behavs = num_behavs
@@ -258,12 +257,6 @@
   def observe(self, observation: str) -> None:
     self._latest_observation = "\n".join()
   
-=======
-    super().__init__(name=name, model=model, config=config, num_memories=num_memories,
-                     clock_now=clock_now, verbose=verbose)
-    self._num_behavs = num_behavs
-
->>>>>>> a113f38d
   def jsonify(self) -> None:
 
     behaviour_list = []
