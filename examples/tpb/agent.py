# Author: Rebekah Gelpi
# Concordia Cognitive Model: Theory of Planned Behaviour Agent

import dataclasses
import datetime
import os
import pandas as pd
import pickle

from typing import Any, Iterable

from concordia.agents import basic_agent
from concordia.associative_memory import (
  associative_memory, formative_memories,
  blank_memories, importance_function
)
from concordia.document import interactive_document
<<<<<<< HEAD
=======
from concordia.language_model import language_model
>>>>>>> a113f38d
from concordia.typing import agent, component, clock
from concordia.utils import helper_functions

from examples.tpb import utils

DEFAULT_DOB = datetime.datetime(year=1980, month=7, day=23, hour=0, minute=0)
DEFAULT_FORMATIVE_AGES = (6, 9, 13, 16, 21)
DEFAULT_IMPORTANCE_MODEL = importance_function.ConstantImportanceModel()

@dataclasses.dataclass(kw_only=True)
class AgentConfig:
  """
  A card that describes a TPB agent.
  """
  name: str
  gender: str
  context: str = ''
  goal: str = ''
  traits: str = ''
  specific_memories: str = ''
  date_of_birth: datetime.datetime = DEFAULT_DOB
  formative_ages: Iterable[int] = DEFAULT_FORMATIVE_AGES
  formative_memory_importance: float = 1.0
  extras: dict[str, Any] = dataclasses.field(default_factory=dict)
  # model: str
  # embedder: str
  # clock_now = Callable[[], datetime.datetime]
  # importance = Callable[[], float]

  def __post_init__(self):
    """Post-initialization hook."""
    self.pronoun = lambda case="nominative": utils.pronoun(self.gender, case=case)
    self.age = lambda now: f"{utils.format_timedelta(now - self.date_of_birth)} old"

    # If a memory can be built from the dictionary keys, use them to build formative memories.
    mem_params = ['model', 'embedder', 'clock_now', 'importance']
    if all(param in self.extras.keys() for param in mem_params):
      self.memory = None
      memory_factory = blank_memories.MemoryFactory(self.extras['model'], self.extras['embedder'], self.extras['importance'], self.extras['clock_now'])
      formative_memory_factory = formative_memories.FormativeMemoryFactory(
        model=self.extras['model'],
        shared_memories=(self.context,),
        blank_memory_factory_call=memory_factory.make_blank_memory)
      # Use the agent configuration to make formative memories.
      self.memory: associative_memory.AssociativeMemory = formative_memory_factory.make_memories(self)
    # If no memories are provided, a memory can also be passed into the dictionary.
    else:
      if 'memory' in self.extras.keys():
        self.memory: associative_memory.AssociativeMemory = self.extras['memory']
      else:
        self.memory: associative_memory.AssociativeMemory = None

  def add_memory_object(self, memory: associative_memory.AssociativeMemory):
    """Provide a memory after initialization."""
    self.memory = memory

  def save_config(self, file_path = str | os.PathLike) -> None:
    """Save the agent configuration."""
    with open(file_path, 'wb') as f:
      pickle.dump({
        'name': self.name,
        'gender': self.gender,
        'context': self.context,
        'goal': self.goal,
        'traits': self.traits,
        'date_of_birth': self.date_of_birth,
        'formative_ages': self.formative_ages,
        'formative_memory_importance': self.formative_memory_importance,
        'extras': {
          'memory': self.memory.get_data_frame() if self.memory else pd.DataFrame(columns=['text', 'timestamp', 'tags', 'importance'])
        }}, f)

  @classmethod
  def load_config(cls, file_path = str | os.PathLike):
    """Load the agent configuration."""
    with open(file_path, 'rb') as f:
      config_dict = pickle.load(f)
    return cls(**config_dict)

class TPBAgent(basic_agent.BasicAgent):
  """
  Agent that implements a TPB model.
  """
  def __init__(
      self,
      config: AgentConfig,
      full_model: component.Component,
      clock: clock.GameClock,
<<<<<<< HEAD
      num_memories: int = 10,
      update_interval: datetime.timedelta = datetime.timedelta(hours=1),
      verbose: bool = False
  ):
    
    super().__init__(
      model=config.extras['model'],
      memory=config.memory,
      agent_name=config.name,
      clock=clock,
      components=[],
      update_interval=update_interval,
      num_memories_retrieved=num_memories,
      verbose=verbose
    )

    self._goal = config.goal
    self._full_model = full_model
    
  def update_goal(self, new_goal: str) -> None:
    self._goal = new_goal
  
  def act(
      self,
      action_spec: agent.ActionSpec = agent.DEFAULT_ACTION_SPEC
  ) -> str:
    
    prompt = interactive_document.InteractiveDocument(model=self._model)
=======
  ):

    self._config = config
    self._clock = clock
    self._model = config.extras['model']
    self._full_model = full_model
    self._log = []
    self.update()

  @property
  def name(self) -> str:
    return self._config.name

  def state(self) -> str:
    return self._full_model.state()

  def update(self) -> None:
    self._full_model.update()

  def get_last_log(self):
    if not self._log:
      return ''
    return self._log[-1]

  def act(
      self,
      action_spec: agent.ActionSpec = agent.DEFAULT_ACTION_SPEC,
      memorize: bool = False,
  ):
>>>>>>> a113f38d

    if not action_spec:
      action_spec = agent.DEFAULT_ACTION_SPEC
    self.update()
    prompt = interactive_document.InteractiveDocument(self._model)
    context_of_action = '\n'.join([
        f'{self.state()}',
    ])

    prompt.statement(context_of_action)

    call_to_action = action_spec.call_to_action.format(
        agent_name=self.name,
        timedelta=helper_functions.timedelta_to_readable_str(
            self._clock.get_step_size()
        ),
    )
    output = ''

    if action_spec.output_type == 'FREE':
      output = self.name + ' '
      output += prompt.open_question(
          call_to_action,
          max_characters=2500,
          max_tokens=2200,
          answer_prefix=output,
      )
    elif action_spec.output_type == 'CHOICE':
      idx = prompt.multiple_choice_question(
          question=call_to_action, answers=action_spec.options
      )
      output = action_spec.options[idx]
    elif action_spec.output_type == 'FLOAT':
      raise NotImplementedError

    self._last_chain_of_thought = prompt.view().text().splitlines()

    current_log = {
        'date': self._clock.now(),
        'Action prompt': self._last_chain_of_thought,
    }

    self._log.append(current_log)

  def observe(self, observation: str) -> None:

<<<<<<< HEAD
    call_to_action = action_spec.call_to_action.format(
      agent_name=self._agent_name,
      timedelta=helper_functions.timedelta_to_readable_str(
        self._clock.get_step_size()
      ),
    )

    action = prompt.open_question(call_to_action)

    return action
    

    
    
=======
    self._full_model.observe(observation=observation)
>>>>>>> a113f38d
<|MERGE_RESOLUTION|>--- conflicted
+++ resolved
@@ -15,10 +15,7 @@
   blank_memories, importance_function
 )
 from concordia.document import interactive_document
-<<<<<<< HEAD
-=======
 from concordia.language_model import language_model
->>>>>>> a113f38d
 from concordia.typing import agent, component, clock
 from concordia.utils import helper_functions
 
@@ -107,7 +104,6 @@
       config: AgentConfig,
       full_model: component.Component,
       clock: clock.GameClock,
-<<<<<<< HEAD
       num_memories: int = 10,
       update_interval: datetime.timedelta = datetime.timedelta(hours=1),
       verbose: bool = False
@@ -125,20 +121,6 @@
     )
 
     self._goal = config.goal
-    self._full_model = full_model
-    
-  def update_goal(self, new_goal: str) -> None:
-    self._goal = new_goal
-  
-  def act(
-      self,
-      action_spec: agent.ActionSpec = agent.DEFAULT_ACTION_SPEC
-  ) -> str:
-    
-    prompt = interactive_document.InteractiveDocument(model=self._model)
-=======
-  ):
-
     self._config = config
     self._clock = clock
     self._model = config.extras['model']
@@ -155,6 +137,9 @@
 
   def update(self) -> None:
     self._full_model.update()
+    
+  def update_goal(self, new_goal: str) -> None:
+    self._goal = new_goal
 
   def get_last_log(self):
     if not self._log:
@@ -166,7 +151,6 @@
       action_spec: agent.ActionSpec = agent.DEFAULT_ACTION_SPEC,
       memorize: bool = False,
   ):
->>>>>>> a113f38d
 
     if not action_spec:
       action_spec = agent.DEFAULT_ACTION_SPEC
@@ -212,22 +196,4 @@
     self._log.append(current_log)
 
   def observe(self, observation: str) -> None:
-
-<<<<<<< HEAD
-    call_to_action = action_spec.call_to_action.format(
-      agent_name=self._agent_name,
-      timedelta=helper_functions.timedelta_to_readable_str(
-        self._clock.get_step_size()
-      ),
-    )
-
-    action = prompt.open_question(call_to_action)
-
-    return action
-    
-
-    
-    
-=======
-    self._full_model.observe(observation=observation)
->>>>>>> a113f38d
+    self._full_model.observe(observation=observation)